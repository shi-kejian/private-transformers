# coding=utf-8
# Copyright 2018 The Google AI Language Team Authors and The HuggingFace Inc. team.
# Copyright (c) 2018, NVIDIA CORPORATION.  All rights reserved.
#
# Licensed under the Apache License, Version 2.0 (the "License");
# you may not use this file except in compliance with the License.
# You may obtain a copy of the License at
#
#     http://www.apache.org/licenses/LICENSE-2.0
#
# Unless required by applicable law or agreed to in writing, software
# distributed under the License is distributed on an "AS IS" BASIS,
# WITHOUT WARRANTIES OR CONDITIONS OF ANY KIND, either express or implied.
# See the License for the specific language governing permissions and
# limitations under the License.
"""
Fine-tuning the library models for language modeling on a text file (GPT, GPT-2, CTRL, BERT, RoBERTa, XLNet).
GPT, GPT-2 and CTRL are fine-tuned using a causal language modeling (CLM) loss. BERT and RoBERTa are fine-tuned
using a masked language modeling (MLM) loss. XLNet is fine-tuned using a permutation language modeling (PLM) loss.
"""

import json
import logging
import os

import torch
from ml_swissknife import utils
from transformers import HfArgumentParser, MODEL_WITH_LM_HEAD_MAPPING, set_seed
from transformers.models.gpt2 import GPT2Tokenizer
from transformers.optimization import get_linear_schedule_with_warmup

from private_transformers import PrivacyEngine
<<<<<<< HEAD
from .compiled_args import (
    DataTrainingArguments, ModelArguments, PrivacyArguments, TrainingArguments, AuxiliaryArguments
)
from .misc import get_prompt_dataset, get_all_datasets
=======
from .compiled_args import DataTrainingArguments, ModelArguments, PrivacyArguments, TrainingArguments
from .misc import get_all_datasets, get_prompt_dataset
>>>>>>> 14b41477
from .trainer import Trainer

logger = logging.getLogger(__name__)

MODEL_CONFIG_CLASSES = list(MODEL_WITH_LM_HEAD_MAPPING.keys())
MODEL_TYPES = tuple(conf.model_type for conf in MODEL_CONFIG_CLASSES)


def main():
    parser = HfArgumentParser(
        (ModelArguments, DataTrainingArguments, TrainingArguments, PrivacyArguments, AuxiliaryArguments)
    )
    model_args, data_args, training_args, privacy_args, auxiliary_args = parser.parse_args_into_dataclasses()

    model_args: ModelArguments
    data_args: DataTrainingArguments
    training_args: TrainingArguments
    privacy_args: PrivacyArguments
    auxiliary_args: AuxiliaryArguments

    if data_args.eval_data_file is None and training_args.do_eval:
        raise ValueError(
            "Cannot do evaluation without an evaluation data file. Either supply a file to --eval_data_file "
            "or remove the --do_eval argument."
        )

    if (
        os.path.exists(training_args.output_dir)
        and os.listdir(training_args.output_dir)
        and training_args.do_train
        and not training_args.overwrite_output_dir
    ):
        raise ValueError(
            f"Output directory ({training_args.output_dir}) already exists and is not empty. Use "
            f"--overwrite_output_dir to overcome."
        )

    # Setup logging
    logging.basicConfig(
        format="%(asctime)s - %(levelname)s - %(name)s -   %(message)s",
        datefmt="%m/%d/%Y %H:%M:%S",
        level=logging.INFO if training_args.local_rank in [-1, 0] else logging.WARN,
    )
    logger.warning(
        "Process rank: %s, device: %s, n_gpu: %s, distributed training: %s, 16-bits training: %s",
        training_args.local_rank,
        training_args.device,
        training_args.n_gpu,
        bool(training_args.local_rank != -1),
        training_args.fp16,
    )
    logger.info("Training/evaluation parameters %s", training_args)

    # Set seed
    set_seed(training_args.seed)

    # Debug mode
    if training_args.debug:
        import warnings
        warnings.filterwarnings("error")

    # Low rank models need special models!
    from transformers.models.gpt2 import GPT2Config, GPT2LMHeadModel

    # Config.
    config = GPT2Config.from_pretrained(model_args.model_name_or_path, cache_dir=model_args.cache_dir)
    config.return_dict = True
    config.tie_word_embeddings = False

    # Tokenizer; `bos_token` and `eos_token` is the same for GPT2; both are 50256.
    tokenizer = GPT2Tokenizer.from_pretrained(model_args.model_name_or_path, cache_dir=model_args.cache_dir)

    # Model.
    gpt2 = GPT2LMHeadModel.from_pretrained(
        model_args.model_name_or_path,
        config=config,
        cache_dir=model_args.cache_dir,
    )
    print(f'base gpt2 model: {model_args.model_name_or_path}')
    print(gpt2)

    # Clone the embedding into the lm_head for better initialization.
    lm_head = gpt2.get_output_embeddings()
    embedding = gpt2.get_input_embeddings()
    lm_head.weight.data.copy_(embedding.weight.data)
    print(f'Cloning initial embedding into lm_head, '
          f'checking norms... \n'
          f'\tlm_head: {lm_head.weight.norm()}, embedding: {embedding.weight.norm()}')
    torch.testing.assert_allclose(lm_head.weight, embedding.weight)
    del lm_head, embedding

    if data_args.block_size <= 0:
        data_args.block_size = tokenizer.model_max_length
    else:
        data_args.block_size = min(data_args.block_size, tokenizer.model_max_length)

    # Adjust tokenizer and model embeddings.
    print('adapt tokenizer to include [PAD]')
    print(f'before len(tokenizer) = {len(tokenizer)}')
    tokenizer.add_special_tokens({'pad_token': '[PAD]'})
    print(f'after len(tokenizer) = {len(tokenizer)}')
    print('tokenizer.eos_token:', tokenizer.eos_token, tokenizer.eos_token_id)
    print('tokenizer.bos_token:', tokenizer.bos_token, tokenizer.bos_token_id)

    print('adapt the size of lm_head and input_embeddings to include [PAD]')
    print('use avg-based initialization')

    input_embeddings_before = gpt2.get_input_embeddings().weight
    lm_head_before = gpt2.get_output_embeddings().weight
    gpt2.resize_token_embeddings(len(tokenizer))

    input_embeddings_after = gpt2.get_input_embeddings().weight
    lm_head_after = gpt2.get_output_embeddings().weight
    print(
        f'before lm_head.weight.size() = {lm_head_before.size()}, '
        f'input_embeddings_before.size() = {input_embeddings_before.size()}'
    )
    print(
        f'after lm_head.weight.size() = {lm_head_after.size()}, '
        f'after input_embeddings_after.size() = {input_embeddings_after.size()}'
    )
    torch.testing.assert_allclose(lm_head_before, lm_head_after[:-1])
    print('pre-chunk equal for lm_head')
    torch.testing.assert_allclose(input_embeddings_before, input_embeddings_after[:-1])
    print('pre-chunk equal for input_embeddings')
    lm_head_after.data[-1] = lm_head_before.mean(dim=0)
    input_embeddings_after.data[-1] = input_embeddings_before.mean(dim=0)

    print('double check: ')
    print('embedding size', gpt2.get_input_embeddings().weight.size())
    print('lm_head size', gpt2.get_output_embeddings().weight.size())
    model = gpt2

    train_dataset, val_dataset, eval_dataset, data_collator = get_all_datasets(
        config=config,
        tokenizer=tokenizer,
        data_args=data_args,
        training_args=training_args,
        model_args=model_args,
    )

    # Materialize the prompts.
    generation_stuff = dict(
        train_prompts=get_prompt_dataset(file_path=data_args.train_prompt_file, tokenizer=tokenizer),
        val_prompts=get_prompt_dataset(file_path=data_args.val_prompt_file, tokenizer=tokenizer),
        eval_prompts=get_prompt_dataset(file_path=data_args.eval_prompt_file, tokenizer=tokenizer),
    )

    trainer = Trainer(
        model=model,
        tokenizer=tokenizer,
        args=training_args,
        model_args=model_args,
        data_args=data_args,
        privacy_args=privacy_args,
        auxiliary_args=auxiliary_args,
        train_dataset=train_dataset,
        val_dataset=val_dataset,
        eval_dataset=eval_dataset,
        data_collator=data_collator,
        generation_stuff=generation_stuff,
    )

    # Massage the parameters.
    if model_args.attention_only:
        model.requires_grad_(False)
        for name, param in model.named_parameters():
            if 'c_attn.weight' in name:
                param.requires_grad_(True)
    else:
        model.requires_grad_(True)
        if model_args.static_lm_head:
            model.get_output_embeddings().requires_grad_(False)
        if model_args.static_embedding:
            model.get_input_embeddings().requires_grad_(False)
            model.transformer.wpe.requires_grad_(False)
    params = tuple(param for param in model.parameters() if param.requires_grad)
    names = tuple(name for name, param in model.named_parameters() if param.requires_grad)
    num_trainable_params = sum(param.numel() for param in params)
    print(f"Number of trainable params: {num_trainable_params / 1e6:.4f} million")
    print(json.dumps(names, indent=4))

    # TODO: Using a single gigantic parameter group is okay only when `weight_decay` is 0.
    #   Biases and LM parameters should not be decayed perhaps even with privacy.
    optimizer = torch.optim.AdamW(
        params=params,
        lr=training_args.learning_rate,
        betas=(training_args.adam_beta1, training_args.adam_beta2),
        eps=training_args.adam_epsilon,
    )
    trainer.optimizer = optimizer

    # Create the lr_scheduler.
    num_update_steps_per_epoch = len(trainer.get_train_dataloader()) // trainer.args.gradient_accumulation_steps
    num_update_steps_per_epoch = max(num_update_steps_per_epoch, 1)
    t_total = int(num_update_steps_per_epoch * trainer.args.num_train_epochs)
    if training_args.lr_decay:
        trainer.lr_scheduler = get_linear_schedule_with_warmup(
            trainer.optimizer,
            num_warmup_steps=training_args.warmup_steps,
            num_training_steps=t_total,
        )
    else:
        trainer.lr_scheduler = torch.optim.lr_scheduler.LambdaLR(trainer.optimizer, lambda _: 1.)

    # Hacky way to set noise_multiplier.
    if privacy_args.non_private:
        privacy_args.noise_multiplier = 0.
        privacy_args.per_example_max_grad_norm = None
    else:
        actual_batch_size = training_args.per_device_train_batch_size * training_args.gradient_accumulation_steps
        privacy_engine = PrivacyEngine(
            module=model,
            batch_size=actual_batch_size,
            sample_size=len(train_dataset),
            epochs=training_args.num_train_epochs,
            max_grad_norm=privacy_args.per_example_max_grad_norm,
            noise_multiplier=privacy_args.noise_multiplier,
            target_epsilon=privacy_args.target_epsilon,
            target_delta=privacy_args.target_delta,
            accounting_mode=privacy_args.accounting_mode,
            ghost_clipping=privacy_args.ghost_clipping,
        )
        # Originally, these could have been null.
        privacy_args.noise_multiplier = privacy_engine.noise_multiplier
        privacy_args.target_delta = privacy_engine.target_delta

        print('privacy_args: ')
        print(json.dumps(privacy_args.__dict__, indent=4))
        privacy_engine.attach(optimizer)

    # Training.
    if training_args.do_train:
        all_args = {
            **training_args.__dict__,
            **data_args.__dict__,
            **model_args.__dict__,
            **privacy_args.__dict__,
        }
        utils.jdump(
            all_args,
            os.path.join(training_args.output_dir, 'argparse.json'),
            default=lambda x: str(x),
        )

        # For convenience, we also re-save the tokenizer to the same directory,
        # so that you can share your model easily on huggingface.co/models =)
        if trainer.is_world_master():
            tokenizer.save_pretrained(training_args.output_dir)

        logger.info("*** Train ***")
        logger.info(
            f"Training set size: {len(train_dataset)}, "
            f"per_device_train_batch_size: {training_args.per_device_train_batch_size}, "
            f"gradient_accumulation_steps: {training_args.gradient_accumulation_steps}"
        )
        # lxuechen: Especially so for the restored checkpoints. Don't resume...
        trainer.train(model_path=None)
        if training_args.save_at_last:
            trainer.save_model()

    # Evaluation
    if training_args.do_eval:
        logger.info("*** Evaluate ***")

        output = trainer.evaluate(log_results=False)
        utils.jdump(
            output,
            os.path.join(training_args.output_dir, "final_results.json"),
        )

        logger.info("***** Eval results *****")
        logger.info(output)


if __name__ == "__main__":
    main()<|MERGE_RESOLUTION|>--- conflicted
+++ resolved
@@ -30,15 +30,9 @@
 from transformers.optimization import get_linear_schedule_with_warmup
 
 from private_transformers import PrivacyEngine
-<<<<<<< HEAD
-from .compiled_args import (
-    DataTrainingArguments, ModelArguments, PrivacyArguments, TrainingArguments, AuxiliaryArguments
-)
-from .misc import get_prompt_dataset, get_all_datasets
-=======
-from .compiled_args import DataTrainingArguments, ModelArguments, PrivacyArguments, TrainingArguments
+from .compiled_args import (AuxiliaryArguments, DataTrainingArguments, ModelArguments, PrivacyArguments,
+                            TrainingArguments)
 from .misc import get_all_datasets, get_prompt_dataset
->>>>>>> 14b41477
 from .trainer import Trainer
 
 logger = logging.getLogger(__name__)
